import pprint
import unittest
from async_asgi_testclient import TestClient
import aiounittest
import mock
from honeybadger import contrib


class SomeError(Exception):
    pass


def asgi_app():
    """Example ASGI App."""
    async def app(scope, receive, send):
        if "error" in scope["path"]:
            raise SomeError("Some Error.")
        headers = [(b"content-type", b"text/html")]
        body = f"<pre>{pprint.PrettyPrinter(indent=2, width=256).pformat(scope)}</pre>".encode("utf-8")
        await send({"type": "http.response.start", "status": 200, "headers": headers})
        await send({"type": "http.response.body", "body": body})
    return app


class ASGIPluginTestCase(unittest.TestCase):
    def setUp(self):
        self.client = TestClient(contrib.ASGIHoneybadger(asgi_app(), api_key="abcd"))

    @mock.patch("honeybadger.contrib.asgi.honeybadger")
    def test_should_support_asgi(self, hb):
        asgi_context = {"asgi": {"version": "3.0"}}
        non_asgi_context = {}
        self.assertTrue(self.client.application.supports(hb.config, asgi_context))
        self.assertFalse(self.client.application.supports(hb.config, non_asgi_context))

    @aiounittest.async_test
    @mock.patch("honeybadger.contrib.asgi.honeybadger")
    async def test_should_notify_exception(self, hb):
        with self.assertRaises(SomeError):
            await self.client.get("/error")
        hb.notify.assert_called_once()
        self.assertEqual(type(hb.notify.call_args.kwargs["exception"]), SomeError)

    @aiounittest.async_test
    @mock.patch("honeybadger.contrib.asgi.honeybadger")
    async def test_should_not_notify_exception(self, hb):
<<<<<<< HEAD
        response = self.client.get("/")
        hb.notify.assert_not_called()
=======
        response = await self.client.get("/")
        hb.notify.assert_not_called() 
    
>>>>>>> fe54076f
<|MERGE_RESOLUTION|>--- conflicted
+++ resolved
@@ -44,11 +44,5 @@
     @aiounittest.async_test
     @mock.patch("honeybadger.contrib.asgi.honeybadger")
     async def test_should_not_notify_exception(self, hb):
-<<<<<<< HEAD
-        response = self.client.get("/")
-        hb.notify.assert_not_called()
-=======
         response = await self.client.get("/")
-        hb.notify.assert_not_called() 
-    
->>>>>>> fe54076f
+        hb.notify.assert_not_called() 